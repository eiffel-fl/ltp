--- conflicted
+++ resolved
@@ -52,11 +52,7 @@
 	}
 
 	buf = mmap(NULL, BUF_SIZE, PROT_WRITE, MAP_SHARED, fd, 0);
-<<<<<<< HEAD
-	if ( buf == MAP_FAILED) {
-=======
 	if (buf == MAP_FAILED) {
->>>>>>> f4b7b4f0
 		perror("An error occurs when calling mmap()");
 		return PTS_UNRESOLVED;	
 	}	
@@ -70,11 +66,7 @@
 	}
 
 	buf = mmap(NULL, BUF_SIZE, PROT_READ, MAP_SHARED, fd, 0);
-<<<<<<< HEAD
-	if ( buf == MAP_FAILED) {
-=======
 	if (buf == MAP_FAILED) {
->>>>>>> f4b7b4f0
 		perror("An error occurs when calling mmap()");
 		return PTS_UNRESOLVED;	
 	}	
