--- conflicted
+++ resolved
@@ -129,11 +129,7 @@
 	/* Wait for all threads being created */
 	ret = pthread_barrier_wait(arg);
 
-<<<<<<< HEAD
-	if (( ret != 0 ) && ( ret != PTHREAD_BARRIER_SERIAL_THREAD ))
-=======
 	if ((ret != 0) && (ret != PTHREAD_BARRIER_SERIAL_THREAD))
->>>>>>> e9f9b888
 	{
 		UNRESOLVED(ret, "Barrier wait failed");
 	}
@@ -180,20 +176,12 @@
 
 	sa.sa_handler = sighdl;
 
-<<<<<<< HEAD
-	if (( ret = sigaction ( SIGUSR1, &sa, NULL ) ))
-=======
 	if ((ret = sigaction (SIGUSR1, &sa, NULL)))
->>>>>>> e9f9b888
 	{
 		UNRESOLVED(ret, "Unable to register signal handler");
 	}
 
-<<<<<<< HEAD
-	if (( ret = sigaction ( SIGALRM, &sa, NULL ) ))
-=======
 	if ((ret = sigaction (SIGALRM, &sa, NULL)))
->>>>>>> e9f9b888
 	{
 		UNRESOLVED(ret, "Unable to register signal handler");
 	}
