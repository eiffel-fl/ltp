--- conflicted
+++ resolved
@@ -36,42 +36,26 @@
 
 	/* Initial value of Semaphore is 1 */
 	mysemp = sem_open(semname, O_CREAT, 0777, 1);
-<<<<<<< HEAD
-	if ( mysemp == SEM_FAILED || mysemp == NULL ) {
-=======
 	if (mysemp == SEM_FAILED || mysemp == NULL) {
->>>>>>> f4b7b4f0
 		perror(ERROR_PREFIX "sem_open");
 		return PTS_UNRESOLVED;
 	}
 
 
 	/* Lock Semaphore by sem_trywait*/
-<<<<<<< HEAD
-	if ( sem_trywait(mysemp) == -1 ) {
-=======
 	if (sem_trywait(mysemp) == -1) {
->>>>>>> f4b7b4f0
 		perror(ERROR_PREFIX "sem_wait");
 		return PTS_UNRESOLVED; 
 	}
 
 
 	/* Value of Semaphore */
-<<<<<<< HEAD
-	if ( sem_getvalue(mysemp, &val) == -1 ) {
-=======
 	if (sem_getvalue(mysemp, &val) == -1) {
->>>>>>> f4b7b4f0
 		perror(ERROR_PREFIX "sem_getvalue");
 		return PTS_UNRESOLVED;
 
 	/* Checking if the value of the Semaphore decremented by one */
-<<<<<<< HEAD
-	} else if ( val == 0 ) {
-=======
 	} else if (val == 0) {
->>>>>>> f4b7b4f0
 		puts("TEST PASSED");
 		sem_unlink(semname);
 		sem_close(mysemp);
