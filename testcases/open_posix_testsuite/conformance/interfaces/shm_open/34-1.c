--- conflicted
+++ resolved
@@ -34,11 +34,7 @@
 	struct passwd *pw;
 	setpwent();
 	/* search for the first user which is non root */ 
-<<<<<<< HEAD
-	while ((pw = getpwent()) != NULL)
-=======
 	while((pw = getpwent()) != NULL)
->>>>>>> e9f9b888
 		if (strcmp(pw->pw_name, "root"))
 			break;
 	endpwent();
