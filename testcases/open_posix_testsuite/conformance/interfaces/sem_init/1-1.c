--- conflicted
+++ resolved
@@ -34,11 +34,7 @@
 	sts = sem_init(&mysemp, 0, 1);
 
 
-<<<<<<< HEAD
-        if ( sem_getvalue(&mysemp, &val) == -1 ) {
-=======
         if (sem_getvalue(&mysemp, &val) == -1) {
->>>>>>> f4b7b4f0
                 perror(ERROR_PREFIX "sem_getvalue");
                 return PTS_UNRESOLVED;
         }
