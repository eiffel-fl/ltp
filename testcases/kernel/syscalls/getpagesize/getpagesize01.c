--- conflicted
+++ resolved
@@ -62,49 +62,27 @@
 	 * parse standard options
 	 ***************************************************************/
 	if ((msg = parse_opts(ac, av, NULL, NULL)) != NULL)
-<<<<<<< HEAD
 		tst_brkm(TBROK, NULL, "OPTION PARSING ERROR - %s", msg);
-=======
-		tst_brkm(TBROK, cleanup, "OPTION PARSING ERROR - %s", msg);
->>>>>>> e1f008ec
 
-	/***************************************************************
-	* perform global setup for test
-	***************************************************************/
 	setup();
 
 	/* set the expected errnos... */
 	TEST_EXP_ENOS(exp_enos);
 
-	/***************************************************************
-	* check looping state if -c option given
-	***************************************************************/
 	for (lc = 0; TEST_LOOPING(lc); lc++) {
 
 		/* reset Tst_count in case we are looping. */
 		Tst_count = 0;
-
-		/*
-		 * TEST CASE:
-		 *  Get page size
-		 */
-		;
 
 		/* Call getpagesize(2) */
 		TEST(getpagesize());
 
 		/* check return code */
 		if (TEST_RETURN == -1) {
-			TEST_ERROR_LOG(TEST_ERRNO);
-			tst_resm(TFAIL,
-				 "getpagesize -  Get page size failed, errno=%d : %s",
-				 TEST_ERRNO, strerror(TEST_ERRNO));
+			tst_resm(TFAIL|TTERRNO, "getpagesize failed"),
 			continue;	/* next loop for MTKERNEL */
 		}
 
-	/***************************************************************
-         * only perform functional verification if flag set (-f not given)
-         ***************************************************************/
 		if (STD_FUNCTIONAL_TEST) {
 			size = getpagesize();
 			tst_resm(TINFO, "Page Size is %d", size);
@@ -122,14 +100,10 @@
 					 "getpagesize - Page size returned %d",
 					 ret_sysconf);
 		}
-	}			/* End for TEST_LOOPING */
+	}
 
-    /***************************************************************
-     * cleanup and exit
-     ***************************************************************/
 	cleanup();
-
-	return 0;
+	tst_exit();
 }				/* End main */
 
 /***************************************************************
@@ -155,7 +129,4 @@
 	 * print errno log if that option was specified.
 	 */
 	TEST_CLEANUP;
-
-	/* exit with return code appropriate for results */
-	tst_exit();
 }				/* End cleanup() */