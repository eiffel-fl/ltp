--- conflicted
+++ resolved
@@ -35,22 +35,14 @@
 
 	/* Initial value of Semaphore is 1 */
 	mysemp = sem_open(semname, O_CREAT, 0777, 0);
-<<<<<<< HEAD
-	if ( mysemp == SEM_FAILED || mysemp == NULL ) {
-=======
 	if (mysemp == SEM_FAILED || mysemp == NULL) {
->>>>>>> f4b7b4f0
 		perror(ERROR_PREFIX "sem_open");
 		return PTS_UNRESOLVED;
 	}
 
 
 	/* Try to Lock Semaphore by sem_trywait*/
-<<<<<<< HEAD
-	if ( sem_trywait(mysemp) == -1 ) {
-=======
 	if (sem_trywait(mysemp) == -1) {
->>>>>>> f4b7b4f0
 		puts("TEST PASSED");
 		sem_unlink(semname);
 		sem_close(mysemp);
