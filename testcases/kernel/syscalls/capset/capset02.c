--- conflicted
+++ resolved
@@ -137,16 +137,8 @@
 	char *msg;		/* message returned from parse_opts */
 
 	/* parse standard options */
-<<<<<<< HEAD
-	if ((msg = parse_opts(ac, av, NULL, NULL))
-	    != NULL) {
+	if ((msg = parse_opts(ac, av, NULL, NULL)) != NULL)
 		tst_brkm(TBROK, NULL, "OPTION PARSING ERROR - %s", msg);
-=======
-	if ((msg = parse_opts(ac, av, (option_t *) NULL, NULL))
-	    != NULL) {
-		tst_brkm(TBROK, tst_exit, "OPTION PARSING ERROR - %s", msg);
->>>>>>> e1f008ec
-	}
 #ifdef UCLINUX
 	maybe_run_child(&child_func, "");
 #endif
@@ -181,7 +173,7 @@
 	/* cleanup and exit */
 	cleanup();
 
-	 /*NOTREACHED*/ return 0;
+	tst_exit();
 
 }				/* End main */
 
@@ -204,7 +196,7 @@
 	 */
 	header.version = _LINUX_CAPABILITY_VERSION;
 	if ((capget(&header, &data)) == -1) {
-		tst_brkm(TBROK|TERRNO, tst_exit, "capget() failed");
+		tst_brkm(TBROK|TERRNO, NULL, "capget() failed");
 	}
 
 }				/* End setup() */
@@ -222,9 +214,6 @@
 	 * print errno log if that option was specified.
 	 */
 	TEST_CLEANUP;
-
-	/* exit with return code appropriate for results */
-	tst_exit();
 }				/* End cleanup() */
 
 void child_func()
