--- conflicted
+++ resolved
@@ -29,12 +29,6 @@
 */
 
 
-/* We are testing conformance to IEEE Std 1003.1, 2003 Edition */
-#define _POSIX_C_SOURCE 200112L
-
-/********************************************************************************************/
-/****************************** standard includes *****************************************/
-/********************************************************************************************/
 #include <pthread.h>
 #include <stdarg.h>
 #include <stdio.h>
@@ -46,11 +40,9 @@
 #include <fcntl.h>
 #include <errno.h>
 #include <signal.h> 
-/********************************************************************************************/
-/******************************   Test framework   *****************************************/
-/********************************************************************************************/
+
 #include "testfrmw.h"
- #include "testfrmw.c" 
+#include "testfrmw.c" 
 /* This header is responsible for defining the following macros:
  * UNRESOLVED(ret, descr);  
  *    where descr is a description of the error and ret is an int (error code for example)
@@ -69,9 +61,6 @@
  * Those may be used to output information.
  */
 
-/********************************************************************************************/
-/********************************** Configuration ******************************************/
-/********************************************************************************************/
 #ifndef VERBOSE
 #define VERBOSE 1
 #endif
@@ -79,10 +68,6 @@
 #define SEM_NAME "/set_getval_stress"
 
 #define INIT_VAL 0
-
-/********************************************************************************************/
-/***********************************    Test case  *****************************************/
-/********************************************************************************************/
 
 char do_it = 1;
 long long iterations = 0;
@@ -92,47 +77,35 @@
 {
 	/* do_it = 0 */
 
-	do
-	{
+	do {
 		do_it = 0;
-	}
-	while (do_it);
+	} while (do_it);
 }
 
 
 /* Thread function */
-void * threaded(void * arg)
+void* threaded(void * arg)
 {
 	int ret = 0;
 
-	do
-	{
+	do {
 		/* sem_post */
 		ret = sem_post(arg);
 
-		if (ret != 0)
-		{
+		if (ret != 0) {
 			UNRESOLVED(errno, "Failed to post the semaphore");
 		}
 
 		/* sem wait */
-		do
-		{
+		do {
 			ret = sem_wait(arg);
-		}
-<<<<<<< HEAD
-		while (( ret != 0 ) && ( errno == EINTR ));
-=======
-		while ((ret != 0) && (errno == EINTR));
->>>>>>> f4b7b4f0
-
-		if (ret != 0)
-		{
+		} while ((ret != 0) && (errno == EINTR));
+
+		if (ret != 0) {
 			UNRESOLVED(errno, "Failed to wait for the semaphore");
 		}
 
-	}
-	while (do_it);
+	} while (do_it);
 
 	return NULL;
 }
@@ -158,21 +131,11 @@
 
 	sa.sa_handler = sighdl;
 
-<<<<<<< HEAD
-	if (( ret = sigaction ( SIGUSR1, &sa, NULL ) ))
-=======
-	if ((ret = sigaction (SIGUSR1, &sa, NULL)))
->>>>>>> f4b7b4f0
-	{
+	if ((ret = sigaction (SIGUSR1, &sa, NULL))) {
 		UNRESOLVED(ret, "Unable to register signal handler");
 	}
 
-<<<<<<< HEAD
-	if (( ret = sigaction ( SIGALRM, &sa, NULL ) ))
-=======
-	if ((ret = sigaction (SIGALRM, &sa, NULL)))
->>>>>>> f4b7b4f0
-	{
+	if ((ret = sigaction (SIGALRM, &sa, NULL))) {
 		UNRESOLVED(ret, "Unable to register signal handler");
 	}
 
@@ -229,12 +192,7 @@
 			UNRESOLVED(errno, "Failed to get sem value");
 		}
 
-<<<<<<< HEAD
-		if (( value != INIT_VAL ) && ( value != INIT_VAL + 1 ))
-=======
-		if ((value != INIT_VAL) && (value != INIT_VAL + 1))
->>>>>>> f4b7b4f0
-		{
+		if ((value != INIT_VAL) && (value != INIT_VAL + 1)) {
 			output("Got value %d, expected %d or %d only\n",
 			        value, INIT_VAL, INIT_VAL + 1);
 			FAILED("sem_getvalue returned an invalid value for the named semaphore");
@@ -247,12 +205,7 @@
 			UNRESOLVED(errno, "Failed to get sem value");
 		}
 
-<<<<<<< HEAD
-		if (( value != INIT_VAL ) && ( value != INIT_VAL + 1 ))
-=======
-		if ((value != INIT_VAL) && (value != INIT_VAL + 1))
->>>>>>> f4b7b4f0
-		{
+		if ((value != INIT_VAL) && (value != INIT_VAL + 1)) {
 			output("Got value %d, expected %d or %d only\n",
 			        value, INIT_VAL, INIT_VAL + 1);
 			FAILED("sem_getvalue returned an invalid value for the unnamed semaphore");
@@ -296,5 +249,4 @@
 	output("pthread_exit stress test PASSED -- %llu iterations\n", iterations);
 
 	PASSED;
-}
-
+}