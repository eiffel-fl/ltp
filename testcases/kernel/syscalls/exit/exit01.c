/*
 * Copyright (c) International Business Machines  Corp., 2001
 * Copyright (c) 2012 Cyril Hrubis <chrubis@suse.cz>
 *
 * This program is free software;  you can redistribute it and/or modify
 * it under the terms of the GNU General Public License as published by
 * the Free Software Foundation; either version 2 of the License, or
 * (at your option) any later version.
 *
 * This program is distributed in the hope that it will be useful,
 * but WITHOUT ANY WARRANTY;  without even the implied warranty of
 * MERCHANTABILITY or FITNESS FOR A PARTICULAR PURPOSE.  See
 * the GNU General Public License for more details.
 *
 * You should have received a copy of the GNU General Public License
 * along with this program;  if not, write to the Free Software
 * Foundation, Inc., 51 Franklin Street, Fifth Floor, Boston, MA 02110-1301 USA
 */

/*
 * Check that exit returns the correct values to the waiting parent
 */

#include <sys/types.h>
#include <sys/wait.h>
#include <sys/stat.h>
#include <stdio.h>
#include <signal.h>
#include <errno.h>
#include "test.h"
#include "usctest.h"

static void cleanup(void);
static void setup(void);

char *TCID = "exit01";
int TST_TOTAL = 1;

int main(int ac, char **av)
{
	int pid, npid, sig, nsig, exno, nexno, status;
	int rval = 0;
	int lc;
	char *msg;

	if ((msg = parse_opts(ac, av, NULL, NULL)) != NULL) {
		tst_brkm(TBROK, cleanup, "OPTION PARSIkNG ERROR - %s", msg);
	}

	setup();

	for (lc = 0; TEST_LOOPING(lc); lc++) {

		Tst_count = 0;

		sig = 0;
		exno = 1;

<<<<<<< HEAD
		if ((pid = FORK_OR_VFORK()) == -1)
			tst_brkm(TBROK | TERRNO, cleanup, "fork() failed");
=======
		pid = FORK_OR_VFORK();
>>>>>>> 8e684e8f

		switch (pid) {
		case 0:
			exit(exno);
		break;
		case -1:
			tst_brkm(TBROK | TERRNO, cleanup, "fork() failed");
		break;
		default:
			npid = wait(&status);

			if (npid != pid) {
				tst_resm(TFAIL, "wait error: "
					 "unexpected pid returned");
				rval = 1;
			}

			nsig = status % 256;

			/*
			 * Check if the core dump bit has been set, bit # 7
			 */
			if (nsig >= 128) {
				nsig = nsig - 128;
			}

			/*
			 * nsig is the signal number returned by wait
			 */
			if (nsig != sig) {
				tst_resm(TFAIL, "wait error: "
					 "unexpected signal returned");
				rval = 1;
			}

			/*
			 * nexno is the exit number returned by wait
			 */
			nexno = status / 256;
			if (nexno != exno) {
				tst_resm(TFAIL, "wait error: "
					 "unexpected exit number returned");
				rval = 1;
			}
		break;
		}

		if (rval != 1) {
			tst_resm(TPASS, "exit() test PASSED");
		}
	}
	
	cleanup();
	tst_exit();
}

static void setup(void)
{
	tst_sig(FORK, DEF_HANDLER, cleanup);

	TEST_PAUSE;
}

static void cleanup(void)
{
	TEST_CLEANUP;
}<|MERGE_RESOLUTION|>--- conflicted
+++ resolved
@@ -56,12 +56,7 @@
 		sig = 0;
 		exno = 1;
 
-<<<<<<< HEAD
-		if ((pid = FORK_OR_VFORK()) == -1)
-			tst_brkm(TBROK | TERRNO, cleanup, "fork() failed");
-=======
 		pid = FORK_OR_VFORK();
->>>>>>> 8e684e8f
 
 		switch (pid) {
 		case 0:
